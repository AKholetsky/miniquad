--- conflicted
+++ resolved
@@ -7,11 +7,7 @@
 // workaround sapp::* also contains None on Android
 use std::option::Option::None;
 
-<<<<<<< HEAD
-pub use texture::{FilterMode, Texture, TextureFormat, TextureParams, TextureWrap, TextureAccess};
-=======
 pub use texture::{FilterMode, Texture, TextureAccess, TextureFormat, TextureParams, TextureWrap};
->>>>>>> 5f723778
 
 fn get_uniform_location(program: GLuint, name: &str) -> i32 {
     let cname = CString::new(name).unwrap_or_else(|e| panic!(e));
@@ -275,14 +271,6 @@
 
 #[derive(Debug, Copy, Clone, PartialEq)]
 pub struct BlendState {
-<<<<<<< HEAD
-    eq_rgb: Equation,
-    eq_alpha: Equation,
-    src_rgb: BlendFactor,
-    dst_rgb: BlendFactor,
-    src_alpha: BlendFactor,
-    dst_alpha: BlendFactor,
-=======
     pub eq_rgb: Equation,
     pub eq_alpha: Equation,
     pub src_rgb: BlendFactor,
@@ -350,7 +338,6 @@
     Greater,
     NotEqual,
     GreaterOrEqual,
->>>>>>> 5f723778
 }
 
 type ColorMask = (bool, bool, bool, bool);
@@ -370,10 +357,7 @@
     textures: [GLuint; MAX_SHADERSTAGE_IMAGES],
     cur_pipeline: Option<Pipeline>,
     blend: Option<BlendState>,
-<<<<<<< HEAD
-=======
     stencil: Option<StencilState>,
->>>>>>> 5f723778
     color_write: ColorMask,
     attributes: [Option<CachedAttribute>; MAX_VERTEX_ATTRIBUTES],
 }
@@ -601,17 +585,6 @@
             }
 
             unsafe {
-<<<<<<< HEAD
-                if let Some(blend) = pipeline.params.color_blend {
-                    if self.cache.blend.is_none() {
-                        glEnable(GL_BLEND);
-                    }
-
-                    glBlendFuncSeparate(blend.src_rgb.into(), blend.dst_rgb.into(), blend.src_alpha.into(), blend.dst_alpha.into());
-                    glBlendEquationSeparate(blend.eq_rgb.into(), blend.eq_alpha.into());
-                } else if self.cache.blend.is_some() {
-                    glDisable(GL_BLEND);
-=======
                 glEnable(GL_SCISSOR_TEST);
             }
 
@@ -623,7 +596,6 @@
             } else {
                 unsafe {
                     glDisable(GL_DEPTH_TEST);
->>>>>>> 5f723778
                 }
             }
 
@@ -1170,8 +1142,6 @@
             BlendFactor::OneMinusValue(BlendValue::DestinationColor) => GL_ONE_MINUS_DST_COLOR,
             BlendFactor::OneMinusValue(BlendValue::DestinationAlpha) => GL_ONE_MINUS_DST_ALPHA,
             BlendFactor::SourceAlphaSaturate => GL_SRC_ALPHA_SATURATE,
-<<<<<<< HEAD
-=======
         }
     }
 }
@@ -1202,7 +1172,6 @@
             CompareFunc::Greater => GL_GREATER,
             CompareFunc::NotEqual => GL_NOTEQUAL,
             CompareFunc::GreaterOrEqual => GL_GEQUAL,
->>>>>>> 5f723778
         }
     }
 }
@@ -1215,10 +1184,7 @@
     pub depth_write: bool,
     pub depth_write_offset: Option<(f32, f32)>,
     pub color_blend: Option<BlendState>,
-<<<<<<< HEAD
-=======
     pub stencil_test: Option<StencilState>,
->>>>>>> 5f723778
     pub color_write: ColorMask,
 }
 
